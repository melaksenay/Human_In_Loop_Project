--- conflicted
+++ resolved
@@ -26,10 +26,14 @@
 
 # Virtual Environment
 venv/
-<<<<<<< HEAD
-=======
 mexico-reddit-venv/
->>>>>>> 2234ad7b
+ENV/
+
+# IDE
+.idea/
+.vscode/
+*.swp
+*.swo
 ENV/
 
 # IDE
